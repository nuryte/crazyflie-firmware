/**
 *    ||          ____  _ __
 * +------+      / __ )(_) /_______________ _____  ___
 * | 0xBC |     / __  / / __/ ___/ ___/ __ `/_  / / _ \
 * +------+    / /_/ / / /_/ /__/ /  / /_/ / / /_/  __/
 *  ||  ||    /_____/_/\__/\___/_/   \__,_/ /___/\___/
 *
 * Crazyflie control firmware
 *
 * Copyright (C) 2011-2012 Bitcraze AB
 *
 * This program is free software: you can redistribute it and/or modify
 * it under the terms of the GNU General Public License as published by
 * the Free Software Foundation, in version 3.
 *
 * This program is distributed in the hope that it will be useful,
 * but WITHOUT ANY WARRANTY; without even the implied warranty of
 * MERCHANTABILITY or FITNESS FOR A PARTICULAR PURPOSE. See the
 * GNU General Public License for more details.
 *
 * You should have received a copy of the GNU General Public License
 * along with this program. If not, see <http://www.gnu.org/licenses/>.
 *
 * config.h - Main configuration file
 *
 * This file define the default configuration of the copter
 * It contains two types of parameters:
 * - The global parameters are globally defined and independent of any
 *   compilation profile. An example of such define could be some pinout.
 * - The profiled defines, they are parameter that can be specific to each
 *   dev build. The vanilla build is intended to be a "customer" build without
 *   fancy spinning debugging stuff. The developers build are anything the
 *   developer could need to debug and run his code/crazy stuff.
 *
 * The golden rule for the profile is NEVER BREAK ANOTHER PROFILE. When adding a
 * new parameter, one shall take care to modified everything necessary to
 * preserve the behavior of the other profiles.
 *
 * For the flag. T_ means task. H_ means HAL module. U_ would means utils.
 */

#ifndef CONFIG_H_
#define CONFIG_H_
#include "nrf24l01.h"

#include "trace.h"
#include "usec_time.h"

#define PROTOCOL_VERSION 3

#ifdef STM32F4XX
  #define P_NAME "Crazyflie 2.0"
  #define QUAD_FORMATION_X

  #define CONFIG_BLOCK_ADDRESS    (2048 * (64-1))
  #define MCU_ID_ADDRESS          0x1FFF7A10
  #define MCU_FLASH_SIZE_ADDRESS  0x1FFF7A22
  #define FREERTOS_HEAP_SIZE      40000
  #define FREERTOS_MIN_STACK_SIZE 150       // M4-FPU register setup is bigger so stack needs to be bigger
  #define FREERTOS_MCU_CLOCK_HZ   168000000

  #define configGENERATE_RUN_TIME_STATS 1
  #define portCONFIGURE_TIMER_FOR_RUN_TIME_STATS() initUsecTimer()
  #define portGET_RUN_TIME_COUNTER_VALUE() usecTimestamp()

#else
  #define P_NAME "Crazyflie 1.0"
  #define CONFIG_BLOCK_ADDRESS    (1024 * (128-1))
  #define MCU_ID_ADDRESS          0x1FFFF7E8
  #define MCU_FLASH_SIZE_ADDRESS  0x1FFFF7E0
  #define FREERTOS_HEAP_SIZE      13900
  #define FREERTOS_MIN_STACK_SIZE 80
  #define FREERTOS_MCU_CLOCK_HZ   72000000
#endif


// Task priorities. Higher number higher priority
<<<<<<< HEAD
#define STABILIZER_TASK_PRI     5
#define SENSORS_TASK_PRI        4
#define ADC_TASK_PRI            3
=======
#define STABILIZER_TASK_PRI     4
#define SENSORS_TASK_PRI        4
#define ADC_TASK_PRI            3
#define FLOW_TASK_PRI           3
>>>>>>> 3aba2d55
#define SYSTEM_TASK_PRI         2
#define CRTP_TX_TASK_PRI        2
#define CRTP_RX_TASK_PRI        2
#define EXTRX_TASK_PRI          2
#define ZRANGER_TASK_PRI        2
<<<<<<< HEAD
=======
#define ZRANGER2_TASK_PRI       2
>>>>>>> 3aba2d55
#define LOG_TASK_PRI            1
#define MEM_TASK_PRI            1
#define PARAM_TASK_PRI          1
#define PROXIMITY_TASK_PRI      0
#define PM_TASK_PRI             0
#define USDLOG_TASK_PRI         1
#define USDWRITE_TASK_PRI       0
#define PCA9685_TASK_PRI        3
<<<<<<< HEAD

#define SYSLINK_TASK_PRI        3
=======
#define CMD_HIGH_LEVEL_TASK_PRI 2

#define SYSLINK_TASK_PRI        5
>>>>>>> 3aba2d55
#define USBLINK_TASK_PRI        3

// Not compiled
#if 0
  #define INFO_TASK_PRI           2
  #define PID_CTRL_TASK_PRI       2
#endif


// Task names
#define SYSTEM_TASK_NAME        "SYSTEM"
#define ADC_TASK_NAME           "ADC"
#define PM_TASK_NAME            "PWRMGNT"
#define CRTP_TX_TASK_NAME       "CRTP-TX"
#define CRTP_RX_TASK_NAME       "CRTP-RX"
#define CRTP_RXTX_TASK_NAME     "CRTP-RXTX"
#define LOG_TASK_NAME           "LOG"
#define MEM_TASK_NAME           "MEM"
#define PARAM_TASK_NAME         "PARAM"
#define SENSORS_TASK_NAME       "SENSORS"
#define STABILIZER_TASK_NAME    "STABILIZER"
#define NRF24LINK_TASK_NAME     "NRF24LINK"
#define ESKYLINK_TASK_NAME      "ESKYLINK"
#define SYSLINK_TASK_NAME       "SYSLINK"
#define USBLINK_TASK_NAME       "USBLINK"
#define PROXIMITY_TASK_NAME     "PROXIMITY"
#define EXTRX_TASK_NAME         "EXTRX"
#define UART_RX_TASK_NAME       "UART"
#define ZRANGER_TASK_NAME       "ZRANGER"
<<<<<<< HEAD
#define USDLOG_TASK_NAME        "USDLOG"
#define USDWRITE_TASK_NAME      "USDWRITE"
#define PCA9685_TASK_NAME       "PCA9685"
=======
#define ZRANGER2_TASK_NAME      "ZRANGER2"
#define FLOW_TASK_NAME          "FLOW"
#define USDLOG_TASK_NAME        "USDLOG"
#define USDWRITE_TASK_NAME      "USDWRITE"
#define PCA9685_TASK_NAME       "PCA9685"
#define CMD_HIGH_LEVEL_TASK_NAME "CMDHL"
>>>>>>> 3aba2d55

//Task stack sizes
#define SYSTEM_TASK_STACKSIZE         (2* configMINIMAL_STACK_SIZE)
#define ADC_TASK_STACKSIZE            configMINIMAL_STACK_SIZE
#define PM_TASK_STACKSIZE             configMINIMAL_STACK_SIZE
#define CRTP_TX_TASK_STACKSIZE        configMINIMAL_STACK_SIZE
#define CRTP_RX_TASK_STACKSIZE        configMINIMAL_STACK_SIZE
#define CRTP_RXTX_TASK_STACKSIZE      configMINIMAL_STACK_SIZE
#define LOG_TASK_STACKSIZE            configMINIMAL_STACK_SIZE
#define MEM_TASK_STACKSIZE            configMINIMAL_STACK_SIZE
#define PARAM_TASK_STACKSIZE          configMINIMAL_STACK_SIZE
#define SENSORS_TASK_STACKSIZE        (2 * configMINIMAL_STACK_SIZE)
#define STABILIZER_TASK_STACKSIZE     (3 * configMINIMAL_STACK_SIZE)
#define NRF24LINK_TASK_STACKSIZE      configMINIMAL_STACK_SIZE
#define ESKYLINK_TASK_STACKSIZE       configMINIMAL_STACK_SIZE
#define SYSLINK_TASK_STACKSIZE        configMINIMAL_STACK_SIZE
#define USBLINK_TASK_STACKSIZE        configMINIMAL_STACK_SIZE
#define PROXIMITY_TASK_STACKSIZE      configMINIMAL_STACK_SIZE
#define EXTRX_TASK_STACKSIZE          configMINIMAL_STACK_SIZE
#define UART_RX_TASK_STACKSIZE        configMINIMAL_STACK_SIZE
#define ZRANGER_TASK_STACKSIZE        (2 * configMINIMAL_STACK_SIZE)
<<<<<<< HEAD
#define USDLOG_TASK_STACKSIZE         (2 * configMINIMAL_STACK_SIZE)
#define USDWRITE_TASK_STACKSIZE       (2 * configMINIMAL_STACK_SIZE)
#define PCA9685_TASK_STACKSIZE        (2 * configMINIMAL_STACK_SIZE)
=======
#define ZRANGER2_TASK_STACKSIZE       (2 * configMINIMAL_STACK_SIZE)
#define FLOW_TASK_STACKSIZE           (2 * configMINIMAL_STACK_SIZE)
#define USDLOG_TASK_STACKSIZE         (2 * configMINIMAL_STACK_SIZE)
#define USDWRITE_TASK_STACKSIZE       (2 * configMINIMAL_STACK_SIZE)
#define PCA9685_TASK_STACKSIZE        (2 * configMINIMAL_STACK_SIZE)
#define CMD_HIGH_LEVEL_TASK_STACKSIZE configMINIMAL_STACK_SIZE
>>>>>>> 3aba2d55

//The radio channel. From 0 to 125
#define RADIO_CHANNEL 80
#define RADIO_DATARATE RADIO_RATE_250K
#define RADIO_ADDRESS 0xE7E7E7E7E7ULL

/**
 * \def ACTIVATE_AUTO_SHUTDOWN
 * Will automatically shot of system if no radio activity
 */
//#define ACTIVATE_AUTO_SHUTDOWN

/**
 * \def ACTIVATE_STARTUP_SOUND
 * Playes a startup melody using the motors and PWM modulation
 */
#define ACTIVATE_STARTUP_SOUND

// Define to force initialization of expansion board drivers. For test-rig and programming.
//#define FORCE_EXP_DETECT

/**
 * \def PRINT_OS_DEBUG_INFO
 * Print with an interval information about freertos mem/stack usage to console.
 */
//#define PRINT_OS_DEBUG_INFO


//Debug defines
//#define BRUSHLESS_MOTORCONTROLLER
//#define ADC_OUTPUT_RAW_DATA
//#define UART_OUTPUT_TRACE_DATA
//#define UART_OUTPUT_RAW_DATA_ONLY
//#define IMU_OUTPUT_RAW_DATA_ON_UART
//#define T_LAUCH_MOTORS
//#define T_LAUCH_MOTOR_TEST
//#define MOTOR_RAMPUP_TEST
/**
 * \def ADC_OUTPUT_RAW_DATA
 * When defined the gyro data will be written to the UART channel.
 * The UART must be configured to run really fast, e.g. in 2Mb/s.
 */
//#define ADC_OUTPUT_RAW_DATA

#if defined(UART_OUTPUT_TRACE_DATA) && defined(ADC_OUTPUT_RAW_DATA)
#  error "Can't define UART_OUTPUT_TRACE_DATA and ADC_OUTPUT_RAW_DATA at the same time"
#endif

#if defined(UART_OUTPUT_TRACE_DATA) || defined(ADC_OUTPUT_RAW_DATA) || defined(IMU_OUTPUT_RAW_DATA_ON_UART)
#define UART_OUTPUT_RAW_DATA_ONLY
#endif

#if defined(UART_OUTPUT_TRACE_DATA) && defined(T_LAUNCH_ACC)
#  error "UART_OUTPUT_TRACE_DATA and T_LAUNCH_ACC doesn't work at the same time yet due to dma sharing..."
#endif

#endif /* CONFIG_H_ */<|MERGE_RESOLUTION|>--- conflicted
+++ resolved
@@ -75,25 +75,16 @@
 
 
 // Task priorities. Higher number higher priority
-<<<<<<< HEAD
 #define STABILIZER_TASK_PRI     5
 #define SENSORS_TASK_PRI        4
 #define ADC_TASK_PRI            3
-=======
-#define STABILIZER_TASK_PRI     4
-#define SENSORS_TASK_PRI        4
-#define ADC_TASK_PRI            3
 #define FLOW_TASK_PRI           3
->>>>>>> 3aba2d55
 #define SYSTEM_TASK_PRI         2
 #define CRTP_TX_TASK_PRI        2
 #define CRTP_RX_TASK_PRI        2
 #define EXTRX_TASK_PRI          2
 #define ZRANGER_TASK_PRI        2
-<<<<<<< HEAD
-=======
 #define ZRANGER2_TASK_PRI       2
->>>>>>> 3aba2d55
 #define LOG_TASK_PRI            1
 #define MEM_TASK_PRI            1
 #define PARAM_TASK_PRI          1
@@ -102,14 +93,9 @@
 #define USDLOG_TASK_PRI         1
 #define USDWRITE_TASK_PRI       0
 #define PCA9685_TASK_PRI        3
-<<<<<<< HEAD
 
 #define SYSLINK_TASK_PRI        3
-=======
 #define CMD_HIGH_LEVEL_TASK_PRI 2
-
-#define SYSLINK_TASK_PRI        5
->>>>>>> 3aba2d55
 #define USBLINK_TASK_PRI        3
 
 // Not compiled
@@ -139,18 +125,12 @@
 #define EXTRX_TASK_NAME         "EXTRX"
 #define UART_RX_TASK_NAME       "UART"
 #define ZRANGER_TASK_NAME       "ZRANGER"
-<<<<<<< HEAD
-#define USDLOG_TASK_NAME        "USDLOG"
-#define USDWRITE_TASK_NAME      "USDWRITE"
-#define PCA9685_TASK_NAME       "PCA9685"
-=======
 #define ZRANGER2_TASK_NAME      "ZRANGER2"
 #define FLOW_TASK_NAME          "FLOW"
 #define USDLOG_TASK_NAME        "USDLOG"
 #define USDWRITE_TASK_NAME      "USDWRITE"
 #define PCA9685_TASK_NAME       "PCA9685"
 #define CMD_HIGH_LEVEL_TASK_NAME "CMDHL"
->>>>>>> 3aba2d55
 
 //Task stack sizes
 #define SYSTEM_TASK_STACKSIZE         (2* configMINIMAL_STACK_SIZE)
@@ -172,18 +152,12 @@
 #define EXTRX_TASK_STACKSIZE          configMINIMAL_STACK_SIZE
 #define UART_RX_TASK_STACKSIZE        configMINIMAL_STACK_SIZE
 #define ZRANGER_TASK_STACKSIZE        (2 * configMINIMAL_STACK_SIZE)
-<<<<<<< HEAD
-#define USDLOG_TASK_STACKSIZE         (2 * configMINIMAL_STACK_SIZE)
-#define USDWRITE_TASK_STACKSIZE       (2 * configMINIMAL_STACK_SIZE)
-#define PCA9685_TASK_STACKSIZE        (2 * configMINIMAL_STACK_SIZE)
-=======
 #define ZRANGER2_TASK_STACKSIZE       (2 * configMINIMAL_STACK_SIZE)
 #define FLOW_TASK_STACKSIZE           (2 * configMINIMAL_STACK_SIZE)
 #define USDLOG_TASK_STACKSIZE         (2 * configMINIMAL_STACK_SIZE)
 #define USDWRITE_TASK_STACKSIZE       (2 * configMINIMAL_STACK_SIZE)
 #define PCA9685_TASK_STACKSIZE        (2 * configMINIMAL_STACK_SIZE)
 #define CMD_HIGH_LEVEL_TASK_STACKSIZE configMINIMAL_STACK_SIZE
->>>>>>> 3aba2d55
 
 //The radio channel. From 0 to 125
 #define RADIO_CHANNEL 80
